package mage

import (
	"bytes"
	"debug/macho"
	"debug/pe"
	"flag"
	"fmt"
	"go/build"
	"go/parser"
	"go/token"
	"io"
	"io/ioutil"
	"log"
	"os"
	"os/exec"
	"path/filepath"
	"reflect"
	"regexp"
	"runtime"
	"sort"
	"strconv"
	"strings"
	"testing"
	"time"

	"github.com/magefile/mage/internal"
	"github.com/magefile/mage/mg"
)

const testExeEnv = "MAGE_TEST_STRING"

func TestMain(m *testing.M) {
	if s := os.Getenv(testExeEnv); s != "" {
		fmt.Fprint(os.Stdout, s)
		os.Exit(0)
	}
	os.Exit(testmain(m))
}

func testmain(m *testing.M) int {
	// ensure we write our temporary binaries to a directory that we'll delete
	// after running tests.
	dir, err := ioutil.TempDir("", "")
	if err != nil {
		log.Fatal(err)
	}
	defer os.RemoveAll(dir)
	if err := os.Setenv(mg.CacheEnv, dir); err != nil {
		log.Fatal(err)
	}
	if err := os.Unsetenv(mg.VerboseEnv); err != nil {
		log.Fatal(err)
	}
	if err := os.Unsetenv(mg.DebugEnv); err != nil {
		log.Fatal(err)
	}
	if err := os.Unsetenv(mg.IgnoreDefaultEnv); err != nil {
		log.Fatal(err)
	}
	return m.Run()
}

func TestTransitiveDepCache(t *testing.T) {
	cache, err := internal.OutputDebug("go", "env", "GOCACHE")
	if err != nil {
		t.Fatal(err)
	}
	if cache == "" {
		t.Skip("skipping gocache tests on go version without cache")
	}
	// Test that if we change a transitive dep, that we recompile
	stdout := &bytes.Buffer{}
	stderr := &bytes.Buffer{}
	inv := Invocation{
		Stderr: stderr,
		Stdout: stdout,
		Dir:    "testdata/transitiveDeps",
		Args:   []string{"Run"},
	}
	code := Invoke(inv)
	if code != 0 {
		t.Fatalf("got code %v, err: %s", code, stderr)
	}
	expected := "woof\n"
	if actual := stdout.String(); actual != expected {
		t.Fatalf("expected %q but got %q", expected, actual)
	}
	// ok, so baseline, the generated and cached binary should do "woof"
	// now change out the transitive dependency that does the output
	// so that it produces different output.
	if err := os.Rename("testdata/transitiveDeps/dep/dog.go", "testdata/transitiveDeps/dep/dog.notgo"); err != nil {
		t.Fatal(err)
	}
	defer os.Rename("testdata/transitiveDeps/dep/dog.notgo", "testdata/transitiveDeps/dep/dog.go")
	if err := os.Rename("testdata/transitiveDeps/dep/cat.notgo", "testdata/transitiveDeps/dep/cat.go"); err != nil {
		t.Fatal(err)
	}
	defer os.Rename("testdata/transitiveDeps/dep/cat.go", "testdata/transitiveDeps/dep/cat.notgo")
	stderr.Reset()
	stdout.Reset()
	code = Invoke(inv)
	if code != 0 {
		t.Fatalf("got code %v, err: %s", code, stderr)
	}
	expected = "meow\n"
	if actual := stdout.String(); actual != expected {
		t.Fatalf("expected %q but got %q", expected, actual)
	}
}

func TestTransitiveHashFast(t *testing.T) {
	cache, err := internal.OutputDebug("go", "env", "GOCACHE")
	if err != nil {
		t.Fatal(err)
	}
	if cache == "" {
		t.Skip("skipping hashfast tests on go version without cache")
	}

	// Test that if we change a transitive dep, that we don't recompile.
	// We intentionally run the first time without hashfast to ensure that
	// we recompile the binary with the current code.
	stdout := &bytes.Buffer{}
	stderr := &bytes.Buffer{}
	inv := Invocation{
		Stderr: stderr,
		Stdout: stdout,
		Dir:    "testdata/transitiveDeps",
		Args:   []string{"Run"},
	}
	code := Invoke(inv)
	if code != 0 {
		t.Fatalf("got code %v, err: %s", code, stderr)
	}
	expected := "woof\n"
	if actual := stdout.String(); actual != expected {
		t.Fatalf("expected %q but got %q", expected, actual)
	}

	// ok, so baseline, the generated and cached binary should do "woof"
	// now change out the transitive dependency that does the output
	// so that it produces different output.
	if err := os.Rename("testdata/transitiveDeps/dep/dog.go", "testdata/transitiveDeps/dep/dog.notgo"); err != nil {
		t.Fatal(err)
	}
	defer os.Rename("testdata/transitiveDeps/dep/dog.notgo", "testdata/transitiveDeps/dep/dog.go")
	if err := os.Rename("testdata/transitiveDeps/dep/cat.notgo", "testdata/transitiveDeps/dep/cat.go"); err != nil {
		t.Fatal(err)
	}
	defer os.Rename("testdata/transitiveDeps/dep/cat.go", "testdata/transitiveDeps/dep/cat.notgo")
	stderr.Reset()
	stdout.Reset()
	inv.HashFast = true
	code = Invoke(inv)
	if code != 0 {
		t.Fatalf("got code %v, err: %s", code, stderr)
	}
	// we should still get woof, even though the dependency was changed to
	// return "meow", because we're only hashing the top level magefiles, not
	// dependencies.
	if actual := stdout.String(); actual != expected {
		t.Fatalf("expected %q but got %q", expected, actual)
	}
}

func TestListMagefilesMain(t *testing.T) {
	buf := &bytes.Buffer{}
	files, err := Magefiles("testdata/mixed_main_files", "", "", "go", buf, false)
	if err != nil {
		t.Errorf("error from magefile list: %v: %s", err, buf)
	}
	expected := []string{"testdata/mixed_main_files/mage_helpers.go", "testdata/mixed_main_files/magefile.go"}
	if !reflect.DeepEqual(files, expected) {
		t.Fatalf("expected %q but got %q", expected, files)
	}
}

func TestListMagefilesIgnoresGOOS(t *testing.T) {
	buf := &bytes.Buffer{}
	if runtime.GOOS == "windows" {
		os.Setenv("GOOS", "linux")
	} else {
		os.Setenv("GOOS", "windows")
	}
	defer os.Setenv("GOOS", runtime.GOOS)
	files, err := Magefiles("testdata/goos_magefiles", "", "", "go", buf, false)
	if err != nil {
		t.Errorf("error from magefile list: %v: %s", err, buf)
	}
	var expected []string
	if runtime.GOOS == "windows" {
		expected = []string{"testdata/goos_magefiles/magefile_windows.go"}
	} else {
		expected = []string{"testdata/goos_magefiles/magefile_nonwindows.go"}
	}
	if !reflect.DeepEqual(files, expected) {
		t.Fatalf("expected %q but got %q", expected, files)
	}
}

func TestListMagefilesIgnoresRespectsGOOSArg(t *testing.T) {
	buf := &bytes.Buffer{}
	var goos string
	if runtime.GOOS == "windows" {
		goos = "linux"
	} else {
		goos = "windows"
	}
	files, err := Magefiles("testdata/goos_magefiles", goos, "", "go", buf, false)
	if err != nil {
		t.Errorf("error from magefile list: %v: %s", err, buf)
	}
	var expected []string
	if goos == "windows" {
		expected = []string{"testdata/goos_magefiles/magefile_windows.go"}
	} else {
		expected = []string{"testdata/goos_magefiles/magefile_nonwindows.go"}
	}
	if !reflect.DeepEqual(files, expected) {
		t.Fatalf("expected %q but got %q", expected, files)
	}
}

func TestCompileDiffGoosGoarch(t *testing.T) {
	target, err := ioutil.TempDir("./testdata", "")
	if err != nil {
		t.Fatal(err)
	}
	defer os.RemoveAll(target)

	// intentionally choose an arch and os to build that are not our current one.

	goos := "windows"
	if runtime.GOOS == "windows" {
		goos = "darwin"
	}
	goarch := "amd64"
	if runtime.GOARCH == "amd64" {
		goarch = "386"
	}
	stdout := &bytes.Buffer{}
	stderr := &bytes.Buffer{}
	inv := Invocation{
		Stderr: stderr,
		Stdout: stdout,
		Debug:  true,
		Dir:    "testdata",
		// this is relative to the Dir above
		CompileOut: filepath.Join(".", filepath.Base(target), "output"),
		GOOS:       goos,
		GOARCH:     goarch,
	}
	code := Invoke(inv)
	if code != 0 {
		t.Fatalf("got code %v, err: %s", code, stderr)
	}
	os, arch, err := fileData(filepath.Join(target, "output"))
	if err != nil {
		t.Fatal(err)
	}
	if goos == "windows" {
		if os != winExe {
			t.Error("ran with GOOS=windows but did not produce a windows exe")
		}
	} else {
		if os != macExe {
			t.Error("ran with GOOS=darwin but did not a mac exe")
		}
	}
	if goarch == "amd64" {
		if arch != arch64 {
			t.Error("ran with GOARCH=amd64 but did not produce a 64 bit exe")
		}
	} else {
		if arch != arch32 {
			t.Error("rand with GOARCH=386 but did not produce a 32 bit exe")
		}
	}
}

func TestListMagefilesLib(t *testing.T) {
	buf := &bytes.Buffer{}
	files, err := Magefiles("testdata/mixed_lib_files", "", "", "go", buf, false)
	if err != nil {
		t.Errorf("error from magefile list: %v: %s", err, buf)
	}
	expected := []string{"testdata/mixed_lib_files/mage_helpers.go", "testdata/mixed_lib_files/magefile.go"}
	if !reflect.DeepEqual(files, expected) {
		t.Fatalf("expected %q but got %q", expected, files)
	}
}

func TestMixedMageImports(t *testing.T) {
	stderr := &bytes.Buffer{}
	stdout := &bytes.Buffer{}
	inv := Invocation{
		Dir:    "./testdata/mixed_lib_files",
		Stdout: stdout,
		Stderr: stderr,
		List:   true,
	}
	code := Invoke(inv)
	if code != 0 {
		t.Errorf("expected to exit with code 0, but got %v, stderr: %s", code, stderr)
	}
	expected := "Targets:\n  build    \n"
	actual := stdout.String()
	if actual != expected {
		t.Fatalf("expected %q but got %q", expected, actual)
	}
}

func TestGoRun(t *testing.T) {
	c := exec.Command("go", "run", "main.go")
	c.Dir = "./testdata"
	c.Env = os.Environ()
	b, err := c.CombinedOutput()
	if err != nil {
		t.Error("error:", err)
	}
	actual := string(b)
	expected := "stuff\n"
	if actual != expected {
		t.Fatalf("expected %q, but got %q", expected, actual)
	}
}

func TestVerbose(t *testing.T) {
	stderr := &bytes.Buffer{}
	stdout := &bytes.Buffer{}
	inv := Invocation{
		Dir:    "./testdata",
		Stdout: stdout,
		Stderr: stderr,
		Args:   []string{"testverbose"},
	}

	code := Invoke(inv)
	if code != 0 {
		t.Errorf("expected to exit with code 0, but got %v", code)
	}
	actual := stdout.String()
	expected := ""
	if actual != expected {
		t.Fatalf("expected %q, but got %q", expected, actual)
	}
	stderr.Reset()
	stdout.Reset()
	inv.Verbose = true
	code = Invoke(inv)
	if code != 0 {
		t.Errorf("expected to exit with code 0, but got %v", code)
	}

	actual = stderr.String()
	expected = "Running target: TestVerbose\nhi!\n"
	if actual != expected {
		t.Fatalf("expected %q, but got %q", expected, actual)
	}
}

func TestVerboseEnv(t *testing.T) {
	os.Setenv("MAGEFILE_VERBOSE", "true")
	defer os.Unsetenv("MAGEFILE_VERBOSE")
	stdout := &bytes.Buffer{}
	inv, _, err := Parse(ioutil.Discard, stdout, []string{})
	if err != nil {
		t.Fatal("unexpected error", err)
	}

	expected := true

	if inv.Verbose != true {
		t.Fatalf("expected %t, but got %t ", expected, inv.Verbose)
	}
}
func TestVerboseFalseEnv(t *testing.T) {
	os.Setenv("MAGEFILE_VERBOSE", "0")
	defer os.Unsetenv("MAGEFILE_VERBOSE")
	stdout := &bytes.Buffer{}
	code := ParseAndRun(ioutil.Discard, stdout, nil, []string{"-d", "testdata", "testverbose"})
	if code != 0 {
		t.Fatal("unexpected code", code)
	}

	if stdout.String() != "" {
		t.Fatalf("expected no output, but got %s", stdout.String())
	}
}

func TestList(t *testing.T) {
	stdout := &bytes.Buffer{}
	inv := Invocation{
		Dir:    "./testdata/list",
		Stdout: stdout,
		Stderr: ioutil.Discard,
		List:   true,
	}

	code := Invoke(inv)
	if code != 0 {
		t.Errorf("expected to exit with code 0, but got %v", code)
	}
	actual := stdout.String()
	expected := `
This is a comment on the package which should get turned into output with the list of targets.

Targets:
  somePig*       This is the synopsis for SomePig.
  testVerbose    

* default target
`[1:]

	if actual != expected {
		t.Logf("expected: %q", expected)
		t.Logf("  actual: %q", actual)
		t.Fatalf("expected:\n%v\n\ngot:\n%v", expected, actual)
	}
}

func TestNoArgNoDefaultList(t *testing.T) {
	stdout := &bytes.Buffer{}
	stderr := &bytes.Buffer{}
	inv := Invocation{
		Dir:    "testdata/no_default",
		Stdout: stdout,
		Stderr: stderr,
	}
	code := Invoke(inv)
	if code != 0 {
		t.Errorf("expected to exit with code 0, but got %v", code)
	}
	if err := stderr.String(); err != "" {
		t.Errorf("unexpected stderr output:\n%s", err)
	}
	actual := stdout.String()
	expected := `
Targets:
  bazBuz    Prints out 'BazBuz'.
  fooBar    Prints out 'FooBar'.
`[1:]
	if actual != expected {
		t.Fatalf("expected:\n%q\n\ngot:\n%q", expected, actual)
	}
}

func TestIgnoreDefault(t *testing.T) {
	stdout := &bytes.Buffer{}
	stderr := &bytes.Buffer{}
	inv := Invocation{
		Dir:    "./testdata/list",
		Stdout: stdout,
		Stderr: stderr,
	}
	defer os.Unsetenv(mg.IgnoreDefaultEnv)
	if err := os.Setenv(mg.IgnoreDefaultEnv, "1"); err != nil {
		t.Fatal(err)
	}

	code := Invoke(inv)
	if code != 0 {
		t.Errorf("expected to exit with code 0, but got %v, stderr:\n%s", code, stderr)
	}
	actual := stdout.String()
	expected := `
This is a comment on the package which should get turned into output with the list of targets.

Targets:
  somePig*       This is the synopsis for SomePig.
  testVerbose    

* default target
`[1:]

	if actual != expected {
		t.Logf("expected: %q", expected)
		t.Logf("  actual: %q", actual)
		t.Fatalf("expected:\n%v\n\ngot:\n%v", expected, actual)
	}
}

func TestTargetError(t *testing.T) {
	stderr := &bytes.Buffer{}
	inv := Invocation{
		Dir:    "./testdata",
		Stdout: ioutil.Discard,
		Stderr: stderr,
		Args:   []string{"returnsnonnilerror"},
	}
	code := Invoke(inv)
	if code != 1 {
		t.Fatalf("expected 1, but got %v", code)
	}
	actual := stderr.String()
	expected := "Error: bang!\n"
	if actual != expected {
		t.Fatalf("expected %q, but got %q", expected, actual)
	}
}

func TestStdinCopy(t *testing.T) {
	stdout := &bytes.Buffer{}
	stdin := strings.NewReader("hi!")
	inv := Invocation{
		Dir:    "./testdata",
		Stderr: ioutil.Discard,
		Stdout: stdout,
		Stdin:  stdin,
		Args:   []string{"CopyStdin"},
	}
	code := Invoke(inv)
	if code != 0 {
		t.Fatalf("expected 0, but got %v", code)
	}
	actual := stdout.String()
	expected := "hi!"
	if actual != expected {
		t.Fatalf("expected %q, but got %q", expected, actual)
	}
}

func TestTargetPanics(t *testing.T) {
	stderr := &bytes.Buffer{}
	inv := Invocation{
		Dir:    "./testdata",
		Stdout: ioutil.Discard,
		Stderr: stderr,
		Args:   []string{"panics"},
	}
	code := Invoke(inv)
	if code != 1 {
		t.Fatalf("expected 1, but got %v", code)
	}
	actual := stderr.String()
	expected := "Error: boom!\n"
	if actual != expected {
		t.Fatalf("expected %q, but got %q", expected, actual)
	}
}

func TestPanicsErr(t *testing.T) {
	stderr := &bytes.Buffer{}
	inv := Invocation{
		Dir:    "./testdata",
		Stdout: ioutil.Discard,
		Stderr: stderr,
		Args:   []string{"panicserr"},
	}
	code := Invoke(inv)
	if code != 1 {
		t.Fatalf("expected 1, but got %v", code)
	}
	actual := stderr.String()
	expected := "Error: kaboom!\n"
	if actual != expected {
		t.Fatalf("expected %q, but got %q", expected, actual)
	}
}

// ensure we include the hash of the mainfile template in determining the
// executable name to run, so we automatically create a new exe if the template
// changes.
func TestHashTemplate(t *testing.T) {
	templ := mageMainfileTplString
	defer func() { mageMainfileTplString = templ }()
	name, err := ExeName("go", mg.CacheDir(), []string{"testdata/func.go", "testdata/command.go"})
	if err != nil {
		t.Fatal(err)
	}
	mageMainfileTplString = "some other template"
	changed, err := ExeName("go", mg.CacheDir(), []string{"testdata/func.go", "testdata/command.go"})
	if err != nil {
		t.Fatal(err)
	}
	if changed == name {
		t.Fatal("expected executable name to chage if template changed")
	}
}

// Test if the -keep flag does keep the mainfile around after running
func TestKeepFlag(t *testing.T) {
	buildFile := fmt.Sprintf("./testdata/keep_flag/%s", mainfile)
	os.Remove(buildFile)
	defer os.Remove(buildFile)
	w := tLogWriter{t}

	inv := Invocation{
		Dir:    "./testdata/keep_flag",
		Stdout: w,
		Stderr: w,
		List:   true,
		Keep:   true,
		Force:  true, // need force so we always regenerate
	}
	code := Invoke(inv)
	if code != 0 {
		t.Fatalf("expected code 0, but got %v", code)
	}

	if _, err := os.Stat(buildFile); err != nil {
		t.Fatalf("expected file %q to exist but got err, %v", buildFile, err)
	}
}

type tLogWriter struct {
	*testing.T
}

func (t tLogWriter) Write(b []byte) (n int, err error) {
	t.Log(string(b))
	return len(b), nil
}

// Test if generated mainfile references anything other than the stdlib
func TestOnlyStdLib(t *testing.T) {
	buildFile := fmt.Sprintf("./testdata/onlyStdLib/%s", mainfile)
	os.Remove(buildFile)
	defer os.Remove(buildFile)

	w := tLogWriter{t}

	inv := Invocation{
		Dir:     "./testdata/onlyStdLib",
		Stdout:  w,
		Stderr:  w,
		List:    true,
		Keep:    true,
		Force:   true, // need force so we always regenerate
		Verbose: true,
	}
	code := Invoke(inv)
	if code != 0 {
		t.Fatalf("expected code 0, but got %v", code)
	}

	if _, err := os.Stat(buildFile); err != nil {
		t.Fatalf("expected file %q to exist but got err, %v", buildFile, err)
	}

	fset := &token.FileSet{}
	// Parse src but stop after processing the imports.
	f, err := parser.ParseFile(fset, buildFile, nil, parser.ImportsOnly)
	if err != nil {
		fmt.Println(err)
		return
	}

	// Print the imports from the file's AST.
	for _, s := range f.Imports {
		// the path value comes in as a quoted string, i.e. literally \"context\"
		path := strings.Trim(s.Path.Value, "\"")
		pkg, err := build.Default.Import(path, "./testdata/keep_flag", build.FindOnly)
		if err != nil {
			t.Fatal(err)
		}
		if !filepath.HasPrefix(pkg.Dir, build.Default.GOROOT) {
			t.Errorf("import of non-stdlib package: %s", s.Path.Value)
		}
	}
}

func TestMultipleTargets(t *testing.T) {
	var stderr, stdout bytes.Buffer
	inv := Invocation{
		Dir:     "./testdata",
		Stdout:  &stdout,
		Stderr:  &stderr,
		Args:    []string{"TestVerbose", "ReturnsNilError"},
		Verbose: true,
	}
	code := Invoke(inv)
	if code != 0 {
		t.Errorf("expected 0, but got %v", code)
	}
	actual := stderr.String()
	expected := "Running target: TestVerbose\nhi!\nRunning target: ReturnsNilError\n"
	if actual != expected {
		t.Errorf("expected %q, but got %q", expected, actual)
	}
	actual = stdout.String()
	expected = "stuff\n"
	if actual != expected {
		t.Errorf("expected %q, but got %q", expected, actual)
	}
}

func TestFirstTargetFails(t *testing.T) {
	var stderr, stdout bytes.Buffer
	inv := Invocation{
		Dir:     "./testdata",
		Stdout:  &stdout,
		Stderr:  &stderr,
		Args:    []string{"ReturnsNonNilError", "ReturnsNilError"},
		Verbose: true,
	}
	code := Invoke(inv)
	if code != 1 {
		t.Errorf("expected 1, but got %v", code)
	}
	actual := stderr.String()
	expected := "Running target: ReturnsNonNilError\nError: bang!\n"
	if actual != expected {
		t.Errorf("expected %q, but got %q", expected, actual)
	}
	actual = stdout.String()
	expected = ""
	if actual != expected {
		t.Errorf("expected %q, but got %q", expected, actual)
	}
}

func TestBadSecondTargets(t *testing.T) {
	var stderr, stdout bytes.Buffer
	inv := Invocation{
		Dir:    "./testdata",
		Stdout: &stdout,
		Stderr: &stderr,
		Args:   []string{"TestVerbose", "NotGonnaWork"},
	}
	code := Invoke(inv)
	if code != 2 {
		t.Errorf("expected 0, but got %v", code)
	}
	actual := stderr.String()
	expected := "Unknown target specified: NotGonnaWork\n"
	if actual != expected {
		t.Errorf("expected %q, but got %q", expected, actual)
	}
	actual = stdout.String()
	expected = ""
	if actual != expected {
		t.Errorf("expected %q, but got %q", expected, actual)
	}
}

func TestParse(t *testing.T) {
	buf := &bytes.Buffer{}
	inv, cmd, err := Parse(ioutil.Discard, buf, []string{"-v", "-debug", "-gocmd=foo", "-d", "dir", "build", "deploy"})
	if err != nil {
		t.Fatal("unexpected error", err)
	}
	if cmd == Init {
		t.Error("init should be false but was true")
	}
	if cmd == Version {
		t.Error("showVersion should be false but was true")
	}
	if inv.Debug != true {
		t.Error("debug should be true")
	}
	if inv.Dir != "dir" {
		t.Errorf("Expected dir to be \"dir\" but was %q", inv.Dir)
	}
	if inv.GoCmd != "foo" {
		t.Errorf("Expected gocmd to be \"foo\" but was %q", inv.GoCmd)
	}
	expected := []string{"build", "deploy"}
	if !reflect.DeepEqual(inv.Args, expected) {
		t.Fatalf("expected args to be %q but got %q", expected, inv.Args)
	}
	if s := buf.String(); s != "" {
		t.Fatalf("expected no stdout output but got %q", s)
	}

}

func TestSetDir(t *testing.T) {
	stdout := &bytes.Buffer{}
	stderr := &bytes.Buffer{}
	code := Invoke(Invocation{
		Dir:    "testdata/setdir",
		Stdout: stdout,
		Stderr: stderr,
		Args:   []string{"TestCurrentDir"},
	})
	if code != 0 {
		t.Errorf("expected code 0, but got %d. Stdout:\n%s\nStderr:\n%s", code, stdout, stderr)
	}
	expected := "setdir.go\n"
	if out := stdout.String(); out != expected {
		t.Fatalf("expected list of files to be %q, but was %q", expected, out)
	}
}

// Test the timeout option
func TestTimeout(t *testing.T) {
	stderr := &bytes.Buffer{}
	stdout := &bytes.Buffer{}
	inv := Invocation{
		Dir:     "testdata/context",
		Stdout:  stdout,
		Stderr:  stderr,
		Args:    []string{"timeout"},
		Timeout: time.Duration(100 * time.Millisecond),
	}
	code := Invoke(inv)
	if code != 1 {
		t.Fatalf("expected 1, but got %v, stderr: %q, stdout: %q", code, stderr, stdout)
	}
	actual := stderr.String()
	expected := "Error: context deadline exceeded\n"

	if actual != expected {
		t.Fatalf("expected %q, but got %q", expected, actual)
	}
}
func TestParseHelp(t *testing.T) {
	buf := &bytes.Buffer{}
	_, _, err := Parse(ioutil.Discard, buf, []string{"-h"})
	if err != flag.ErrHelp {
		t.Fatal("unexpected error", err)
	}
	buf2 := &bytes.Buffer{}
	_, _, err = Parse(ioutil.Discard, buf2, []string{"--help"})
	if err != flag.ErrHelp {
		t.Fatal("unexpected error", err)
	}
	s := buf.String()
	s2 := buf2.String()
	if s != s2 {
		t.Fatalf("expected -h and --help to produce same output, but got different.\n\n-h:\n%s\n\n--help:\n%s", s, s2)
	}
}

func TestHelpTarget(t *testing.T) {
	stdout := &bytes.Buffer{}
	inv := Invocation{
		Dir:    "./testdata",
		Stdout: stdout,
		Stderr: ioutil.Discard,
		Args:   []string{"panics"},
		Help:   true,
	}
	code := Invoke(inv)
	if code != 0 {
		t.Errorf("expected to exit with code 0, but got %v", code)
	}
	actual := stdout.String()
	expected := "mage panics:\n\nFunction that panics.\n\n"
	if actual != expected {
		t.Fatalf("expected %q, but got %q", expected, actual)
	}
}

func TestHelpAlias(t *testing.T) {
	stdout := &bytes.Buffer{}
	inv := Invocation{
		Dir:    "./testdata/alias",
		Stdout: stdout,
		Stderr: ioutil.Discard,
		Args:   []string{"status"},
		Help:   true,
	}
	code := Invoke(inv)
	if code != 0 {
		t.Errorf("expected to exit with code 0, but got %v", code)
	}
	actual := stdout.String()
	expected := "mage status:\n\nPrints status.\n\nAliases: st, stat\n\n"
	if actual != expected {
		t.Fatalf("expected %q, but got %q", expected, actual)
	}
	inv = Invocation{
		Dir:    "./testdata/alias",
		Stdout: stdout,
		Stderr: ioutil.Discard,
		Args:   []string{"checkout"},
		Help:   true,
	}
	stdout.Reset()
	code = Invoke(inv)
	if code != 0 {
		t.Errorf("expected to exit with code 0, but got %v", code)
	}
	actual = stdout.String()
	expected = "mage checkout:\n\nAliases: co\n\n"
	if actual != expected {
		t.Fatalf("expected %q, but got %q", expected, actual)
	}
}

func TestAlias(t *testing.T) {
	stdout := &bytes.Buffer{}
	stderr := &bytes.Buffer{}
	debug.SetOutput(stderr)
	inv := Invocation{
		Dir:    "testdata/alias",
		Stdout: stdout,
		Stderr: ioutil.Discard,
		Args:   []string{"status"},
		Debug:  true,
	}
	code := Invoke(inv)
	if code != 0 {
		t.Errorf("expected to exit with code 0, but got %v\noutput:\n%s\nstderr:\n%s", code, stdout, stderr)
	}
	actual := stdout.String()
	expected := "alias!\n"
	if actual != expected {
		t.Fatalf("expected %q, but got %q", expected, actual)
	}
	stdout.Reset()
	inv.Args = []string{"st"}
	code = Invoke(inv)
	if code != 0 {
		t.Errorf("expected to exit with code 0, but got %v", code)
	}
	actual = stdout.String()
	if actual != expected {
		t.Fatalf("expected %q, but got %q", expected, actual)
	}
}

func TestInvalidAlias(t *testing.T) {
	stderr := &bytes.Buffer{}
	log.SetOutput(ioutil.Discard)
	inv := Invocation{
		Dir:    "./testdata/invalid_alias",
		Stdout: ioutil.Discard,
		Stderr: stderr,
		Args:   []string{"co"},
	}
	code := Invoke(inv)
	if code != 2 {
		t.Errorf("expected to exit with code 1, but got %v", code)
	}
	actual := stderr.String()
	expected := "Unknown target specified: co\n"
	if actual != expected {
		t.Fatalf("expected %q, but got %q", expected, actual)
	}
}

func TestRunCompiledPrintsError(t *testing.T) {
	stderr := &bytes.Buffer{}
	logger := log.New(stderr, "", 0)
	code := RunCompiled(Invocation{}, "thiswon'texist", logger)
	if code != 1 {
		t.Errorf("expected code 1 but got %v", code)
	}

	if strings.TrimSpace(stderr.String()) == "" {
		t.Fatal("expected to get output to stderr when a run fails, but got nothing.")
	}
}

func TestCompiledFlags(t *testing.T) {
	stderr := &bytes.Buffer{}
	stdout := &bytes.Buffer{}
	dir := "./testdata/compiled"
	compileDir, err := ioutil.TempDir(dir, "")
	if err != nil {
		t.Fatal(err)
	}
	name := filepath.Join(compileDir, "mage_out")
	// The CompileOut directory is relative to the
	// invocation directory, so chop off the invocation dir.
	outName := "./" + name[len(dir)-1:]
	defer os.RemoveAll(compileDir)
	inv := Invocation{
		Dir:        dir,
		Stdout:     stdout,
		Stderr:     stderr,
		CompileOut: outName,
	}
	code := Invoke(inv)
	if code != 0 {
		t.Errorf("expected to exit with code 0, but got %v, stderr: %s", code, stderr)
	}

	run := func(stdout, stderr *bytes.Buffer, filename string, args ...string) error {
		stderr.Reset()
		stdout.Reset()
		cmd := exec.Command(filename, args...)
		cmd.Env = os.Environ()
		cmd.Stderr = stderr
		cmd.Stdout = stdout
		if err := cmd.Run(); err != nil {
			return fmt.Errorf("running '%s %s' failed with: %v\nstdout: %s\nstderr: %s",
				filename, strings.Join(args, " "), err, stdout, stderr)
		}
		return nil
	}

	// get help to target with flag -h target
	if err := run(stdout, stderr, name, "-h", "deploy"); err != nil {
		t.Fatal(err)
	}
	got := strings.TrimSpace(stdout.String())
	want := filepath.Base(name) + " deploy:\n\nThis is the synopsis for Deploy. This part shouldn't show up."
	if got != want {
		t.Errorf("got %q, want %q", got, want)
	}

	// run target with verbose flag -v
	if err := run(stdout, stderr, name, "-v", "testverbose"); err != nil {
		t.Fatal(err)
	}
	got = stderr.String()
	want = "hi!"
	if strings.Contains(got, want) == false {
		t.Errorf("got %q, does not contain %q", got, want)
	}

	// pass list flag -l
	if err := run(stdout, stderr, name, "-l"); err != nil {
		t.Fatal(err)
	}
	got = stdout.String()
	want = "This is the synopsis for Deploy"
	if strings.Contains(got, want) == false {
		t.Errorf("got %q, does not contain %q", got, want)
	}
	want = "This is very verbose"
	if strings.Contains(got, want) == false {
		t.Errorf("got %q, does not contain %q", got, want)
	}

	// pass flag -t 1ms
	err = run(stdout, stderr, name, "-t", "1ms", "sleep")
	if err == nil {
		t.Fatalf("expected an error because of timeout")
	}
	got = stdout.String()
	want = "context deadline exceeded"
	if strings.Contains(got, want) == false {
		t.Errorf("got %q, does not contain %q", got, want)
	}
}

func TestCompiledEnvironmentVars(t *testing.T) {
	stderr := &bytes.Buffer{}
	stdout := &bytes.Buffer{}
	dir := "./testdata/compiled"
	compileDir, err := ioutil.TempDir(dir, "")
	if err != nil {
		t.Fatal(err)
	}
	name := filepath.Join(compileDir, "mage_out")
	// The CompileOut directory is relative to the
	// invocation directory, so chop off the invocation dir.
	outName := "./" + name[len(dir)-1:]
	defer os.RemoveAll(compileDir)
	inv := Invocation{
		Dir:        dir,
		Stdout:     stdout,
		Stderr:     stderr,
		CompileOut: outName,
	}
	code := Invoke(inv)
	if code != 0 {
		t.Errorf("expected to exit with code 0, but got %v, stderr: %s", code, stderr)
	}

	run := func(stdout, stderr *bytes.Buffer, filename string, envval string, args ...string) error {
		stderr.Reset()
		stdout.Reset()
		cmd := exec.Command(filename, args...)
		cmd.Env = []string{envval}
		cmd.Stderr = stderr
		cmd.Stdout = stdout
		if err := cmd.Run(); err != nil {
			return fmt.Errorf("running '%s %s' failed with: %v\nstdout: %s\nstderr: %s",
				filename, strings.Join(args, " "), err, stdout, stderr)
		}
		return nil
	}

	if err := run(stdout, stderr, name, "MAGEFILE_HELP=1", "deploy"); err != nil {
		t.Fatal(err)
	}
	got := strings.TrimSpace(stdout.String())
	want := filepath.Base(name) + " deploy:\n\nThis is the synopsis for Deploy. This part shouldn't show up."
	if got != want {
		t.Errorf("got %q, want %q", got, want)
	}

	if err := run(stdout, stderr, name, mg.VerboseEnv+"=1", "testverbose"); err != nil {
		t.Fatal(err)
	}
	got = stderr.String()
	want = "hi!"
	if strings.Contains(got, want) == false {
		t.Errorf("got %q, does not contain %q", got, want)
	}

	if err := run(stdout, stderr, name, "MAGEFILE_LIST=1"); err != nil {
		t.Fatal(err)
	}
	got = stdout.String()
	want = "This is the synopsis for Deploy"
	if strings.Contains(got, want) == false {
		t.Errorf("got %q, does not contain %q", got, want)
	}
	want = "This is very verbose"
	if strings.Contains(got, want) == false {
		t.Errorf("got %q, does not contain %q", got, want)
	}

	if err := run(stdout, stderr, name, mg.IgnoreDefaultEnv+"=1"); err != nil {
		t.Fatal(err)
	}
	got = stdout.String()
	want = "Compiled package description."
	if strings.Contains(got, want) == false {
		t.Errorf("got %q, does not contain %q", got, want)
	}

	err = run(stdout, stderr, name, "MAGEFILE_TIMEOUT=1ms", "sleep")
	if err == nil {
		t.Fatalf("expected an error because of timeout")
	}
	got = stdout.String()
	want = "context deadline exceeded"
	if strings.Contains(got, want) == false {
		t.Errorf("got %q, does not contain %q", got, want)
	}
}

func TestClean(t *testing.T) {
	if err := os.RemoveAll(mg.CacheDir()); err != nil {
		t.Error("error removing cache dir:", err)
	}
	code := ParseAndRun(ioutil.Discard, ioutil.Discard, &bytes.Buffer{}, []string{"-clean"})
	if code != 0 {
		t.Errorf("expected 0, but got %v", code)
	}

	TestAlias(t) // make sure we've got something in the CACHE_DIR
	files, err := ioutil.ReadDir(mg.CacheDir())
	if err != nil {
		t.Error("issue reading file:", err)
	}

	if len(files) < 1 {
		t.Error("Need at least 1 cached binaries to test --clean")
	}

	_, cmd, err := Parse(ioutil.Discard, ioutil.Discard, []string{"-clean"})
	if err != nil {
		t.Fatal(err)
	}
	if cmd != Clean {
		t.Errorf("Expected 'clean' command but got %v", cmd)
	}
	buf := &bytes.Buffer{}
	code = ParseAndRun(ioutil.Discard, buf, &bytes.Buffer{}, []string{"-clean"})
	if code != 0 {
		t.Fatalf("expected 0, but got %v: %s", code, buf)
	}

	infos, err := ioutil.ReadDir(mg.CacheDir())
	if err != nil {
		t.Fatal(err)
	}

	var names []string
	for _, i := range infos {
		if !i.IsDir() {
			names = append(names, i.Name())
		}
	}

	if len(names) != 0 {
		t.Errorf("expected '-clean' to remove files from CACHE_DIR, but still have %v", names)
	}
}

func TestGoCmd(t *testing.T) {
	textOutput := "TestGoCmd"
	defer os.Unsetenv(testExeEnv)
	if err := os.Setenv(testExeEnv, textOutput); err != nil {
		t.Fatal(err)
	}

	// fake out the compiled file, since the code checks for it.
	f, err := ioutil.TempFile("", "")
	if err != nil {
		t.Fatal(err)
	}
	name := f.Name()
	dir := filepath.Dir(name)
	defer os.Remove(name)
	f.Close()

	buf := &bytes.Buffer{}
	stderr := &bytes.Buffer{}
	if err := Compile("", "", dir, os.Args[0], name, []string{}, false, stderr, buf); err != nil {
		t.Log("stderr: ", stderr.String())
		t.Fatal(err)
	}
	if buf.String() != textOutput {
		t.Fatalf("We didn't run the custom go cmd. Expected output %q, but got %q", textOutput, buf)
	}
}

var runtimeVer = regexp.MustCompile(`go1\.([0-9]+)`)

func TestGoModules(t *testing.T) {
	matches := runtimeVer.FindStringSubmatch(runtime.Version())
	if len(matches) < 2 || minorVer(t, matches[1]) < 11 {
		t.Skipf("Skipping Go modules test because go version %q is less than go1.11", runtime.Version())
	}
	dir, err := ioutil.TempDir("", "")
	if err != nil {
		t.Fatal(err)
	}
	defer os.RemoveAll(dir)
	err = ioutil.WriteFile(filepath.Join(dir, "magefile.go"), []byte(`//+build mage

package main

import "golang.org/x/text/unicode/norm"

func Test() {
	print("unicode version: " + norm.Version)
}
`), 0600)
	if err != nil {
		t.Fatal(err)
	}

	stdout := &bytes.Buffer{}
	stderr := &bytes.Buffer{}
	cmd := exec.Command("go", "mod", "init", "app")
	cmd.Dir = dir
	cmd.Env = os.Environ()
	cmd.Stderr = stderr
	cmd.Stdout = stdout
	if err := cmd.Run(); err != nil {
		t.Fatalf("Error running go mod init: %v\nStdout: %s\nStderr: %s", err, stdout, stderr)
	}
	stderr.Reset()
	stdout.Reset()
	code := Invoke(Invocation{
		Dir:    dir,
		Stderr: stderr,
		Stdout: stdout,
	})
	if code != 0 {
		t.Fatalf("exited with code %d. \nStdout: %s\nStderr: %s", code, stdout, stderr)
	}
	expected := `
Targets:
  test    
`[1:]
	if output := stdout.String(); output != expected {
		t.Fatalf("expected output %q, but got %q", expected, output)
	}
}

func minorVer(t *testing.T, v string) int {
	a, err := strconv.Atoi(v)
	if err != nil {
		t.Fatal("unexpected non-numeric version", v)
	}
	return a
}

func TestNamespaceDep(t *testing.T) {
	stdout := &bytes.Buffer{}
	stderr := &bytes.Buffer{}
	inv := Invocation{
		Dir:    "./testdata/namespaces",
		Stderr: stderr,
		Stdout: stdout,
		Args:   []string{"TestNamespaceDep"},
	}
	code := Invoke(inv)
	if code != 0 {
		t.Fatalf("expected 0, but got %v, stderr:\n%s", code, stderr)
	}
	expected := "hi!\n"
	if stdout.String() != expected {
		t.Fatalf("expected %q, but got %q", expected, stdout.String())
	}
}

func TestNamespace(t *testing.T) {
	stdout := &bytes.Buffer{}
	inv := Invocation{
		Dir:    "./testdata/namespaces",
		Stderr: ioutil.Discard,
		Stdout: stdout,
		Args:   []string{"ns:error"},
	}
	code := Invoke(inv)
	if code != 0 {
		t.Fatalf("expected 0, but got %v", code)
	}
	expected := "hi!\n"
	if stdout.String() != expected {
		t.Fatalf("expected %q, but got %q", expected, stdout.String())
	}
}

func TestNamespaceDefault(t *testing.T) {
	stdout := &bytes.Buffer{}
	inv := Invocation{
		Dir:    "./testdata/namespaces",
		Stderr: ioutil.Discard,
		Stdout: stdout,
	}
	code := Invoke(inv)
	if code != 0 {
		t.Fatalf("expected 0, but got %v", code)
	}
	expected := "hi!\n"
	if stdout.String() != expected {
		t.Fatalf("expected %q, but got %q", expected, stdout.String())
	}
}

func TestAliasToImport(t *testing.T) {

}

<<<<<<< HEAD
func TestCustomDependency(t *testing.T) {
	stdout := &bytes.Buffer{}
	inv := Invocation{
		Dir: "./testdata/custom_dep",
		//		Stderr: ioutil.Discard,
		Stdout: stdout,
	}
	code := Invoke(inv)
	if code != 0 {
		t.Fatalf("expected 0, but got %v", code)
	}
	stdoutLines := strings.Split(stdout.String(), "\n")
	sort.Strings(stdoutLines)
	expected := "123456"
	if strings.Join(stdoutLines, "") != expected {
		t.Fatalf("expected %q, but got %q", expected, stdoutLines)
=======
var wrongDepRx = regexp.MustCompile("^Error: Invalid type for dependent function.*@ main.FooBar .*magefile.go")

func TestWrongDependency(t *testing.T) {
	stderr := &bytes.Buffer{}
	inv := Invocation{
		Dir:    "./testdata/wrong_dep",
		Stderr: stderr,
		Stdout: ioutil.Discard,
	}
	code := Invoke(inv)
	if code != 1 {
		t.Fatalf("expected 1, but got %v", code)
	}
	actual := stderr.String()
	if !wrongDepRx.MatchString(actual) {
		t.Fatalf("expected matching %q, but got %q", wrongDepRx, actual)
>>>>>>> d6f8413e
	}
}

/// This code liberally borrowed from https://github.com/rsc/goversion/blob/master/version/exe.go

type exeType int
type archSize int

const (
	winExe exeType = iota
	macExe

	arch32 archSize = iota
	arch64
)

// fileData tells us if the given file is mac or windows and if they're 32bit or
// 64 bit.  Other exe versions are not supported.
func fileData(file string) (exeType, archSize, error) {
	f, err := os.Open(file)
	if err != nil {
		return -1, -1, err
	}
	defer f.Close()
	data := make([]byte, 16)
	if _, err := io.ReadFull(f, data); err != nil {
		return -1, -1, err
	}
	if bytes.HasPrefix(data, []byte("MZ")) {
		// hello windows exe!
		e, err := pe.NewFile(f)
		if err != nil {
			return -1, -1, err
		}
		if e.Machine == pe.IMAGE_FILE_MACHINE_AMD64 {
			return winExe, arch64, nil
		}
		return winExe, arch32, nil
	}

	if bytes.HasPrefix(data, []byte("\xFE\xED\xFA")) || bytes.HasPrefix(data[1:], []byte("\xFA\xED\xFE")) {
		// hello mac exe!
		fe, err := macho.NewFile(f)
		if err != nil {
			return -1, -1, err
		}
		if fe.Cpu&0x01000000 != 0 {
			return macExe, arch64, nil
		}
		return macExe, arch32, nil
	}
	return -1, -1, fmt.Errorf("unrecognized executable format")
}<|MERGE_RESOLUTION|>--- conflicted
+++ resolved
@@ -1317,7 +1317,6 @@
 
 }
 
-<<<<<<< HEAD
 func TestCustomDependency(t *testing.T) {
 	stdout := &bytes.Buffer{}
 	inv := Invocation{
@@ -1334,7 +1333,9 @@
 	expected := "123456"
 	if strings.Join(stdoutLines, "") != expected {
 		t.Fatalf("expected %q, but got %q", expected, stdoutLines)
-=======
+	}
+}
+
 var wrongDepRx = regexp.MustCompile("^Error: Invalid type for dependent function.*@ main.FooBar .*magefile.go")
 
 func TestWrongDependency(t *testing.T) {
@@ -1351,7 +1352,6 @@
 	actual := stderr.String()
 	if !wrongDepRx.MatchString(actual) {
 		t.Fatalf("expected matching %q, but got %q", wrongDepRx, actual)
->>>>>>> d6f8413e
 	}
 }
 
